"""
Django DDP authentication.

Matches Meteor 1.1 Accounts package: https://www.meteor.com/accounts

See http://docs.meteor.com/#/full/accounts_api for details of each method.
"""
from binascii import Error
import collections
import datetime
import hashlib

from ejson import loads, dumps

from django.conf import settings
from django.contrib import auth
from django.contrib.auth.signals import (
    user_login_failed, user_logged_in, user_logged_out,
)
from django.dispatch import Signal
from django.utils import timezone

from dddp import (
    THREAD_LOCAL_FACTORIES, THREAD_LOCAL as this, ADDED, REMOVED,
    meteor_random_id,
)
from dddp.models import get_meteor_id, get_object, Subscription
from dddp.api import API, APIMixin, api_endpoint, Collection, Publication
from dddp.websocket import MeteorError


# pylint dones't like lower case attribute names on modules, but it's the normal
# thing to do for Django signal names.  --> pylint: disable=C0103
create_user = Signal(providing_args=['request', 'params'])
password_changed = Signal(providing_args=['request', 'user'])
forgot_password = Signal(providing_args=['request', 'user', 'token', 'expiry'])
password_reset = Signal(providing_args=['request', 'user'])


class HashPurpose(object):

    """HashPurpose enumeration."""

    PASSWORD_RESET = 'password_reset'
    RESUME_LOGIN = 'resume_login'


HASH_DAYS_VALID = {
    HashPurpose.PASSWORD_RESET: int(
        getattr(
            # keep possible attack window short to reduce chance of account
            # takeover through later  discovery of password reset email message.
            settings, 'DDP_PASSWORD_RESET_DAYS_VALID', '1',
        )
    ),
    HashPurpose.RESUME_LOGIN: int(
        getattr(
            # balance security and useability by allowing users to resume their
            # logins within a reasonable time, but not forever.
            settings, 'DDP_LOGIN_RESUME_DAYS_VALID', '10',
        )
    ),
}


def iter_auth_hashes(user, purpose, days_valid):
    """
    Generate auth tokens tied to user and specified purpose.

    The hash expires at midnight on the day of today + days_valid, such that
    when days_valid=1 you get *at least* 24 hours to use the token.
    """
    today = timezone.now().date()
    for day in range(days_valid + 1):
        yield hashlib.sha1(
            '%s:%s:%s:%s:%s' % (
                today - datetime.timedelta(days=day),
                user.password,
                purpose,
                user.pk,
                settings.SECRET_KEY,
            ),
        ).hexdigest()


def get_auth_hash(user, purpose):
    """Generate a user hash for a particular purpose."""
    return iter_auth_hashes(user, purpose, days_valid=1).next()


def calc_expiry_time(days_valid):
    """Return specific time an auth_hash will expire."""
    return (
        timezone.now() + datetime.timedelta(days=days_valid + 1)
    ).replace(hour=0, minute=0, second=0, microsecond=0)


def get_user_token(user, purpose, days_valid):
    """Return login token info for given user."""
    token = ''.join(
        dumps([
            user.get_username(),
            get_auth_hash(user, purpose),
        ]).encode('base64').split('\n')
    )
    return {
        'id': get_meteor_id(user),
        'token': token,
        'tokenExpires': calc_expiry_time(days_valid),
    }


class Users(Collection):

    """Mimic `users` collection of Meteor's `accounts-password` package."""

    name = 'users'
    api_path_prefix = '/users/'
    model = auth.get_user_model()

    def serialize(self, obj, *args, **kwargs):
        """Serialize user as per Meteor accounts serialization."""
        # use default serialization, then modify to suit our needs.
        data = super(Users, self).serialize(obj, *args, **kwargs)

        # everything that isn't handled explicitly ends up in `profile`
        profile = data.pop('fields')
        profile.setdefault('name', obj.get_full_name())
        fields = data['fields'] = {
            'username': obj.get_username(),
            'emails': [],
            'profile': profile,
            'permissions': sorted(self.model.get_all_permissions(obj)),
        }

        # clear out sensitive data
        for sensitive in [
                'password',
                'user_permissions_ids',
                'is_active',
                'is_staff',
                'is_superuser',
                'groups_ids',
        ]:
            profile.pop(sensitive, None)

        # createdAt (default is django.contrib.auth.models.User.date_joined)
        try:
            fields['createdAt'] = profile.pop('date_joined')
        except KeyError:
            date_joined = getattr(
                obj, 'get_date_joined',
                lambda: getattr(obj, 'date_joined', None)
            )()
            if date_joined:
                fields['createdAt'] = date_joined

        # email (default is django.contrib.auth.models.User.email)
        try:
            email = profile.pop('email')
        except KeyError:
            email = getattr(
                obj, 'get_email',
                lambda: getattr(obj, 'email', None)
            )()
        if email:
            fields['emails'].append({'address': email, 'verified': True})

        return data

    @staticmethod
    def deserialize_profile(profile, key_prefix='', pop=False):
        """De-serialize user profile fields into concrete model fields."""
        result = {}
        if pop:
            getter = profile.pop
        else:
            getter = profile.get

        def prefixed(name):
            """Return name prefixed by `key_prefix`."""
            return '%s%s' % (key_prefix, name)

        for key in profile.keys():
            val = getter(key)
            if key == prefixed('name'):
                result['full_name'] = val
            else:
                raise ValueError('Bad profile key: %r' % key)
        return result

    @api_endpoint
    def update(self, selector, update, options=None):
        """Update user data."""
        # we're ignoring the `options` argument at this time
        del options
        user = get_object(
            self.model, selector['_id'],
            pk=this.user_id,
        )
        profile_update = self.deserialize_profile(
            update['$set'], key_prefix='profile.', pop=True,
        )
        if len(update['$set']) != 0:
            raise MeteorError(400, 'Invalid update fields: %r')

        for key, val in profile_update.items():
            setattr(user, key, val)
        user.save()


class LoginServiceConfiguration(Publication):

    """Published list of authenitcation providers and their configuration."""

    name = 'meteor.loginServiceConfiguration'

<<<<<<< HEAD
    def get_queries(self):
        """Return queries for each set of data the user may see."""
        yield Users.query(pk=this.request.user.pk)
=======
    queries = []


class LoggedInUser(Publication):

    """Meteor auto publication for showing logged in user."""

    queries = [
        (Users.model.objects.all(), 'users'),
    ]
>>>>>>> 64bbf25b


class Auth(APIMixin):

    """Meteor Passwords emulation."""

    api_path_prefix = ''  # auth endpoints don't have a common prefix
    user_model = auth.get_user_model()
    user_id = None
    user_ddp_id = None

    def user_factory(self):
        """Retrieve the current user (or None) from the database."""
        if this.user_id is None:
            return None
        return self.user_model.objects.get(pk=this.user_id)
    user_factory.update_thread_local = False

    def ready(self):
        """Called after AppConfig.ready()."""
        THREAD_LOCAL_FACTORIES['user'] = self.user_factory

    @staticmethod
    def update_subs(new_user_id):
        """Update subs to send added/removed for collections with user_rel."""
        for sub in Subscription.objects.filter(connection=this.ws.connection):
            params = loads(sub.params_ejson)
            pub = API.get_pub_by_name(sub.publication)

            # calculate the querysets prior to update
            pre = collections.OrderedDict([
                (col, query) for col, query
                in API.sub_unique_objects(sub, params, pub)
            ])

            # save the subscription with the updated user_id
            sub.user_id = new_user_id
            sub.save()

            # calculate the querysets after the update
            post = collections.OrderedDict([
                (col, query) for col, query
                in API.sub_unique_objects(sub, params, pub)
            ])

            # first pass, send `added` for objs unique to `post`
            for col_post, query in post.items():
                try:
                    qs_pre = pre[col_post]
                    query = query.exclude(pk__in=qs_pre.order_by().values('pk'))
                except KeyError:
                    # collection not included pre-auth, everything is added.
                    pass
                for obj in query:
                    this.ws.send(col_post.obj_change_as_msg(obj, ADDED))

            # second pass, send `removed` for objs unique to `pre`
            for col_pre, query in pre.items():
                try:
                    qs_post = post[col_pre]
                    query = query.exclude(
                        pk__in=qs_post.order_by().values('pk'),
                    )
                except KeyError:
                    # collection not included post-auth, everything is removed.
                    pass
                for obj in query:
                    this.ws.send(col_pre.obj_change_as_msg(obj, REMOVED))

    @staticmethod
    def auth_failed(**credentials):
        """Consistent fail so we don't provide attackers with valuable info."""
        if credentials:
            user_login_failed.send_robust(
                sender=__name__,
                credentials=auth._clean_credentials(credentials),
            )
        raise MeteorError(403, 'Authentication failed.')

    @classmethod
    def validated_user(cls, token, purpose, days_valid):
        """Resolve and validate auth token, returns user object."""
        try:
            username, auth_hash = loads(token.decode('base64'))
        except (ValueError, Error):
            cls.auth_failed(token=token)
        try:
            user = cls.user_model.objects.get(**{
                cls.user_model.USERNAME_FIELD: username,
                'is_active': True,
            })
            user.backend = 'django.contrib.auth.backends.ModelBackend'
        except cls.user_model.DoesNotExist:
            cls.auth_failed(username=username, token=token)
        if auth_hash not in iter_auth_hashes(user, purpose, days_valid):
            cls.auth_failed(username=username, token=token)
        return user

    @staticmethod
    def check_secure():
        """Check request, return False if using SSL or local connection."""
        if this.request.is_secure():
            return True  # using SSL
        elif this.request.META['REMOTE_ADDR'] in [
                'localhost',
                '127.0.0.1',
        ]:
            return True  # localhost
        raise MeteorError(403, 'Authentication refused without SSL.')

    def get_username(self, user):
        """Retrieve username from user selector."""
        if isinstance(user, basestring):
            return user
        elif isinstance(user, dict) and len(user) == 1:
            [(key, val)] = user.items()
            if key == 'username' or (key == self.user_model.USERNAME_FIELD):
                # username provided directly
                return val
            elif key in ('email', 'emails.address'):
                email_field = getattr(self.user_model, 'EMAIL_FIELD', 'email')
                if self.user_model.USERNAME_FIELD == email_field:
                    return val  # email is username
                # find username by email
                return self.user_model.objects.values_list(
                    self.user_model.USERNAME_FIELD, flat=True,
                ).get(**{email_field: val})
            elif key in ('id', 'pk'):
                # find username by primary key (ID)
                return self.user_model.objects.values_list(
                    self.user_model.USERNAME_FIELD, flat=True,
                ).get(
                    pk=val,
                )
            else:
                raise MeteorError(400, 'Invalid user lookup: %r' % key)
        else:
            raise MeteorError(400, 'Invalid user expression: %r' % user)

    @staticmethod
    def get_password(password):
        """Return password in plain-text from string/dict."""
        if isinstance(password, basestring):
            # regular Django authentication - plaintext password... but you're
            # using HTTPS (SSL) anyway so it's protected anyway, right?
            return password
        else:
            # Meteor is trying to be smart by doing client side hashing of the
            # password so that passwords are "...not sent in plain text over the
            # wire".  This behaviour doesn't make HTTP any more secure - it just
            # gives a false sense of security as replay attacks and
            # code-injection are both still viable attack vectors for the
            # malicious MITM.  Also as no salt is used with hashing, the
            # passwords are vulnerable to rainbow-table lookups anyway.
            #
            # If you're doing security, do it right from the very outset.  Fors
            # web services that means using SSL and not relying on half-baked
            # security concepts put together by people with no security
            # background.
            #
            # We protest loudly to anyone who cares to listen in the server logs
            # until upstream developers see the light and drop the password
            # hashing mis-feature.
            raise MeteorError(
                400,
                "Outmoded password hashing, run "
                "`meteor add tysonclugg:accounts-secure` to fix.",
            )

    @api_endpoint('createUser')
    def create_user(self, params):
        """Register a new user account."""
        receivers = create_user.send(
            sender=__name__,
            request=this.request,
            params=params,
        )
        if len(receivers) == 0:
            raise MeteorError(501, 'Handler for `create_user` not registered.')
        user = receivers[0][1]
        user = auth.authenticate(
            username=user.get_username(), password=params['password'],
        )
        self.do_login(user)
        return get_user_token(
            user=user, purpose=HashPurpose.RESUME_LOGIN,
            days_valid=HASH_DAYS_VALID[HashPurpose.RESUME_LOGIN],
        )

    def do_login(self, user):
        """Login a user."""
        this.user_id = user.pk
        this.user_ddp_id = get_meteor_id(user)
        # silent subscription (sans sub/nosub msg) to LoggedInUser pub
        this.user_sub_id = meteor_random_id()
        API.do_sub(this.user_sub_id, 'LoggedInUser', silent=True)
        self.update_subs(user.pk)
        user_logged_in.send(
            sender=user.__class__, request=this.request, user=user,
        )

    def do_logout(self):
        """Logout a user."""
        # silent unsubscription (sans sub/nosub msg) from LoggedInUser pub
        API.do_unsub(this.user_sub_id, silent=True)
        del this.user_sub_id
        self.update_subs(None)
        user_logged_out.send(
            sender=self.user_model, request=this.request, user=this.user,
        )
        this.user_id = None
        this.user_ddp_id = None

    @api_endpoint
    def logout(self):
        """Logout current user."""
        self.do_logout()

    @api_endpoint
    def login(self, params):
        """Login either with resume token or password."""
        if 'password' in params:
            return self.login_with_password(params)
        elif 'resume' in params:
            return self.login_with_resume_token(params)
        else:
            self.auth_failed(**params)

    def login_with_password(self, params):
        """Authenticate using credentials supplied in params."""
        # never allow insecure login
        self.check_secure()

        username = self.get_username(params['user'])
        password = self.get_password(params['password'])

        user = auth.authenticate(username=username, password=password)
        if user is not None:
            # the password verified for the user
            if user.is_active:
                self.do_login(user)
                return get_user_token(
                    user=user, purpose=HashPurpose.RESUME_LOGIN,
                    days_valid=HASH_DAYS_VALID[HashPurpose.RESUME_LOGIN],
                )

        # Call to `authenticate` was unable to verify the username and password.
        # It will have sent the `user_login_failed` signal, no need to pass the
        # `username` argument to auth_failed().
        self.auth_failed()

    def login_with_resume_token(self, params):
        """
        Login with existing resume token.

        Either the token is valid and the user is logged in, or the token is
        invalid and a non-specific ValueError("Login failed.") exception is
        raised - don't be tempted to give clues to attackers as to why their
        logins are invalid!
        """
        # never allow insecure login
        self.check_secure()

        # pull the username and auth_hash from the token
        user = self.validated_user(
            params['resume'], purpose=HashPurpose.RESUME_LOGIN,
            days_valid=HASH_DAYS_VALID[HashPurpose.RESUME_LOGIN],
        )

        self.do_login(user)
        return get_user_token(
            user=user, purpose=HashPurpose.RESUME_LOGIN,
            days_valid=HASH_DAYS_VALID[HashPurpose.RESUME_LOGIN],
        )

    @api_endpoint('changePassword')
    def change_password(self, old_password, new_password):
        """Change password."""
        try:
            user = this.user
        except self.user_model.DoesNotExist:
            self.auth_failed()
        user = auth.authenticate(
            username=user.get_username(),
            password=self.get_password(old_password),
        )
        if user is None:
            self.auth_failed()
        else:
            user.set_password(self.get_password(new_password))
            user.save()
            password_changed.send(
                sender=__name__,
                request=this.request,
                user=user,
            )
            return {"passwordChanged": True}

    @api_endpoint('forgotPassword')
    def forgot_password(self, params):
        """Request password reset email."""
        username = self.get_username(params)
        try:
            user = self.user_model.objects.get(**{
                self.user_model.USERNAME_FIELD: username,
            })
        except self.user_model.DoesNotExist:
            self.auth_failed()

        days_valid = HASH_DAYS_VALID[HashPurpose.PASSWORD_RESET]
        token = get_user_token(
            user=user, purpose=HashPurpose.PASSWORD_RESET,
            days_valid=days_valid,
        )

        forgot_password.send(
            sender=__name__,
            user=user,
            token=token,
            request=this.request,
            expiry_date=calc_expiry_time(days_valid),
        )

    @api_endpoint('resetPassword')
    def reset_password(self, token, new_password):
        """Reset password using a token received in email then logs user in."""
        user = self.validated_user(
            token, purpose=HashPurpose.PASSWORD_RESET,
            days_valid=HASH_DAYS_VALID[HashPurpose.PASSWORD_RESET],
        )
        user.set_password(new_password)
        user.save()
        self.do_login(user)
        return {"userId": this.user_ddp_id}


API.register([Users, LoginServiceConfiguration, LoggedInUser, Auth])<|MERGE_RESOLUTION|>--- conflicted
+++ resolved
@@ -215,11 +215,6 @@
 
     name = 'meteor.loginServiceConfiguration'
 
-<<<<<<< HEAD
-    def get_queries(self):
-        """Return queries for each set of data the user may see."""
-        yield Users.query(pk=this.request.user.pk)
-=======
     queries = []
 
 
@@ -230,7 +225,6 @@
     queries = [
         (Users.model.objects.all(), 'users'),
     ]
->>>>>>> 64bbf25b
 
 
 class Auth(APIMixin):
