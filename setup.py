--- conflicted
+++ resolved
@@ -74,15 +74,11 @@
         'psycogreen>=1.0',
         'django-dbarray>=0.2',
         'pybars3>=0.9.1',
-<<<<<<< HEAD
+        'six>=1.10.0',
     ] + IMPLEMENTATION_INSTALL_REQUIRES.get(
         platform.python_implementation(),
         IMPLEMENTATION_INSTALL_REQUIRES[None],  # default to non-CPython reqs
     ),
-=======
-        'six>=1.10.0',
-    ],
->>>>>>> 9799c103
     entry_points={
         'console_scripts': [
             'dddp=dddp.main:main',
